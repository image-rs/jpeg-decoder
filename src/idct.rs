--- conflicted
+++ resolved
@@ -202,17 +202,13 @@
     );
 }
 
-<<<<<<< HEAD
 pub(crate) fn dequantize_and_idct_block(
     scale: usize,
-    coefficients: &[i16],
+    coefficients: &[i16; 64],
     quantization_table: &[u16; 64],
     output_linestride: usize,
     output: &mut [u8],
 ) {
-=======
-pub(crate) fn dequantize_and_idct_block(scale: usize, coefficients: &[i16; 64], quantization_table: &[u16; 64], output_linestride: usize, output: &mut [u8]) {
->>>>>>> b3c025fb
     match scale {
         8 => dequantize_and_idct_block_8x8(
             coefficients,
@@ -457,17 +453,13 @@
 
 // 4x4 and 2x2 IDCT based on Rakesh Dugad and Narendra Ahuja: "A Fast Scheme for Image Size Change in the Compressed Domain" (2001).
 // http://sylvana.net/jpegcrop/jidctred/
-<<<<<<< HEAD
 fn dequantize_and_idct_block_4x4(
-    coefficients: &[i16],
+    coefficients: &[i16; 64],
     quantization_table: &[u16; 64],
     output_linestride: usize,
     output: &mut [u8],
 ) {
     debug_assert_eq!(coefficients.len(), 64);
-=======
-fn dequantize_and_idct_block_4x4(coefficients: &[i16; 64], quantization_table: &[u16; 64], output_linestride: usize, output: &mut [u8]) {
->>>>>>> b3c025fb
     let mut temp = [Wrapping(0i32); 4 * 4];
 
     const CONST_BITS: usize = 12;
@@ -523,18 +515,14 @@
     }
 }
 
-<<<<<<< HEAD
 fn dequantize_and_idct_block_2x2(
-    coefficients: &[i16],
+    coefficients: &[i16; 64],
     quantization_table: &[u16; 64],
     output_linestride: usize,
     output: &mut [u8],
 ) {
     debug_assert_eq!(coefficients.len(), 64);
 
-=======
-fn dequantize_and_idct_block_2x2(coefficients: &[i16; 64], quantization_table: &[u16; 64], output_linestride: usize, output: &mut [u8]) {
->>>>>>> b3c025fb
     const SCALE_BITS: usize = 3;
 
     // Column 0
@@ -563,21 +551,15 @@
     output[output_linestride + 1] = stbi_clamp((x2 - x3) >> SCALE_BITS);
 }
 
-<<<<<<< HEAD
 fn dequantize_and_idct_block_1x1(
-    coefficients: &[i16],
+    coefficients: &[i16; 64],
     quantization_table: &[u16; 64],
     _output_linestride: usize,
     output: &mut [u8],
 ) {
     debug_assert_eq!(coefficients.len(), 64);
 
-    let s0 = (Wrapping(coefficients[0] as i32 * quantization_table[0] as i32) + Wrapping(128 * 8))
-        / Wrapping(8);
-=======
-fn dequantize_and_idct_block_1x1(coefficients: &[i16; 64], quantization_table: &[u16; 64], _output_linestride: usize, output: &mut [u8]) {
     let s0 = (Wrapping(coefficients[0] as i32 * quantization_table[0] as i32) + Wrapping(128 * 8)) / Wrapping(8);
->>>>>>> b3c025fb
     output[0] = stbi_clamp(s0);
 }
 
