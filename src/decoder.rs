--- conflicted
+++ resolved
@@ -898,10 +898,9 @@
     }
 }
 
-<<<<<<< HEAD
 fn decode_block<R: Read>(
     reader: &mut R,
-    coefficients: &mut [i16],
+    coefficients: &mut [i16; 64],
     huffman: &mut HuffmanDecoder,
     dc_table: Option<&HuffmanTable>,
     ac_table: Option<&HuffmanTable>,
@@ -912,17 +911,6 @@
 ) -> Result<()> {
     debug_assert_eq!(coefficients.len(), 64);
 
-=======
-fn decode_block<R: Read>(reader: &mut R,
-                         coefficients: &mut [i16; 64],
-                         huffman: &mut HuffmanDecoder,
-                         dc_table: Option<&HuffmanTable>,
-                         ac_table: Option<&HuffmanTable>,
-                         spectral_selection: Range<u8>,
-                         successive_approximation_low: u8,
-                         eob_run: &mut u16,
-                         dc_predictor: &mut i16) -> Result<()> {
->>>>>>> b3c025fb
     if spectral_selection.start == 0 {
         // Section F.2.2.1
         // Figure F.12
@@ -998,10 +986,9 @@
     Ok(())
 }
 
-<<<<<<< HEAD
 fn decode_block_successive_approximation<R: Read>(
     reader: &mut R,
-    coefficients: &mut [i16],
+    coefficients: &mut [i16; 64],
     huffman: &mut HuffmanDecoder,
     ac_table: Option<&HuffmanTable>,
     spectral_selection: Range<u8>,
@@ -1010,15 +997,6 @@
 ) -> Result<()> {
     debug_assert_eq!(coefficients.len(), 64);
 
-=======
-fn decode_block_successive_approximation<R: Read>(reader: &mut R,
-                                                  coefficients: &mut [i16; 64],
-                                                  huffman: &mut HuffmanDecoder,
-                                                  ac_table: Option<&HuffmanTable>,
-                                                  spectral_selection: Range<u8>,
-                                                  successive_approximation_low: u8,
-                                                  eob_run: &mut u16) -> Result<()> {
->>>>>>> b3c025fb
     let bit = 1 << successive_approximation_low;
 
     if spectral_selection.start == 0 {
@@ -1094,10 +1072,9 @@
     Ok(())
 }
 
-<<<<<<< HEAD
 fn refine_non_zeroes<R: Read>(
     reader: &mut R,
-    coefficients: &mut [i16],
+    coefficients: &mut [i16; 64],
     huffman: &mut HuffmanDecoder,
     range: Range<u8>,
     zrl: u8,
@@ -1105,14 +1082,6 @@
 ) -> Result<u8> {
     debug_assert_eq!(coefficients.len(), 64);
 
-=======
-fn refine_non_zeroes<R: Read>(reader: &mut R,
-                              coefficients: &mut [i16; 64],
-                              huffman: &mut HuffmanDecoder,
-                              range: Range<u8>,
-                              zrl: u8,
-                              bit: i16) -> Result<u8> {
->>>>>>> b3c025fb
     let last = range.end - 1;
     let mut zero_run_length = zrl;
 
